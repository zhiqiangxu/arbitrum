{
  "name": "arbitrum",
  "version": "0.2.0",
  "description": "The Arbitrum Monorepo",
  "author": "Offchain Labs, Inc.",
  "license": "Apache-2.0",
  "repository": {
    "type": "git",
    "url": "git+https://github.com/OffchainLabs/arbitrum.git"
  },
  "bugs": {
    "url": "https://github.com/offchainlabs/arbitrum/issues"
  },
  "homepage": "https://offchainlabs.com/",
  "scripts": {
    "install:deps": "./scripts/install-deps",
    "install:validator": "./scripts/install-validator",
    "update:abi": "yarn go:generate && yarn workspace arb-ts update:abi",
    "build": "yarn workspace arb-ts build",
    "docker:build:parity": "yarn workspace arb-bridge-eth docker:build:parity",
    "docker:build:ganache": "yarn workspace arb-bridge-eth docker:build:ganache",
    "run:local:geth": "yarn workspace arb-bridge-eth run:local:geth",
    "kill:geth": "kill $(lsof -t -i:7545)",
    "docker:build:geth": "yarn workspace arb-bridge-eth docker:build:geth",
    "docker:parity": "yarn workspace arb-bridge-eth docker:parity",
    "docker:ganache": "yarn workspace arb-bridge-eth docker:ganache",
    "docker:geth": "yarn workspace arb-bridge-eth docker:geth",
    "prepare": "yarn workspace arb-ts prepare",
    "go:vet": "./scripts/run-go-packages \"go list ./... | grep -v 'arb-node-core/ethbridge[^/]*contracts' | xargs go vet\"",
    "go:generate": "./scripts/run-go-packages 'go generate ./...'",
    "go:tidy": "./scripts/run-go-packages 'go mod tidy'",
    "go:test": "./scripts/run-go-packages 'go test ./...'",
    "demo:initialize": "yarn workspace tools demo:initialize",
    "demo:deploy": "./scripts/arb_deploy.py local",
    "prod:initialize": "yarn workspace tools prod:initialize",
    "deploy:validators": "./scripts/arb_deploy.py",
    "sol_docs:generate": "python docs/sol_contract_docs/generate_docs.py"
  },
  "engines": {
<<<<<<< HEAD
    "node": ">= 8.0.0 < 16.0.0",
=======
    "node": ">= 8.0.0",
>>>>>>> 5e8db4ec
    "npm": "^6.0.0",
    "yarn": "^1.0.0"
  },
  "engine-strict": true,
  "private": true,
  "workspaces": {
    "packages": [
      "packages/arb-bridge-eth",
      "packages/arb-provider-ethers",
      "packages/tools",
      "packages/arb-bridge-peripherals",
      "packages/arb-ts",
      "packages/arb-os/contracts"
    ]
  },
  "devDependencies": {
    "eslint": "^7.3.1",
    "eslint-config-prettier": "^6.11.0",
    "eslint-plugin-mocha": "^7.0.1",
    "eslint-plugin-prettier": "^3.1.4",
    "prettier": "^2.0.5",
    "prettier-plugin-solidity": "^1.0.0-alpha.54",
    "solidity-docgen": "^0.5.11"
  },
  "resolutions": {
    "arb-provider-ethers/ethers": "~4.0.47",
    "eth-sig-util/ethereumjs-abi": "^0.6.8-1",
    "typechain/truffle-v4/truffle": "^4.0.0",
    "typechain/truffle-v5/truffle": "^5.0.0",
    "typechain/web3-v1/web3": "^1.0.0"
  }
}<|MERGE_RESOLUTION|>--- conflicted
+++ resolved
@@ -37,11 +37,7 @@
     "sol_docs:generate": "python docs/sol_contract_docs/generate_docs.py"
   },
   "engines": {
-<<<<<<< HEAD
-    "node": ">= 8.0.0 < 16.0.0",
-=======
     "node": ">= 8.0.0",
->>>>>>> 5e8db4ec
     "npm": "^6.0.0",
     "yarn": "^1.0.0"
   },
