--- conflicted
+++ resolved
@@ -67,11 +67,7 @@
 	}, nil
 }
 
-<<<<<<< HEAD
-func serializeBlockData(header *types.Header, logIndex, log_count uint64) ([]byte, error) {
-=======
 func serializeBlockData(info *machine.BlockInfo) ([]byte, error) {
->>>>>>> 29ad6e29
 	var blockData []byte
 
 	logIndexData := make([]byte, 8)
@@ -79,11 +75,7 @@
 	blockData = append(blockData, logIndexData...)
 
 	logCountData := make([]byte, 8)
-<<<<<<< HEAD
-	binary.BigEndian.PutUint64(logCountData[:], log_count)
-=======
 	binary.BigEndian.PutUint64(logCountData[:], info.LogCount)
->>>>>>> 29ad6e29
 	blockData = append(blockData, logCountData...)
 
 	headerJSON, err := info.Header.MarshalJSON()
@@ -111,13 +103,8 @@
 	return &index
 }
 
-<<<<<<< HEAD
-func (as *NodeStore) SaveBlock(header *types.Header, logIndex uint64, log_count uint64, requests []machine.EVMRequestInfo) error {
-	blockData, err := serializeBlockData(header, logIndex, log_count)
-=======
 func (as *NodeStore) SaveBlock(info *machine.BlockInfo, requests []machine.EVMRequestInfo) error {
 	blockData, err := serializeBlockData(info)
->>>>>>> 29ad6e29
 	if err != nil {
 		return err
 	}
