/*
 * Copyright 2019-2020, Offchain Labs, Inc.
 *
 * Licensed under the Apache License, Version 2.0 (the "License");
 * you may not use this file except in compliance with the License.
 * You may obtain a copy of the License at
 *
 *    http://www.apache.org/licenses/LICENSE-2.0
 *
 * Unless required by applicable law or agreed to in writing, software
 * distributed under the License is distributed on an "AS IS" BASIS,
 * WITHOUT WARRANTIES OR CONDITIONS OF ANY KIND, either express or implied.
 * See the License for the specific language governing permissions and
 * limitations under the License.
 */

package speedtest

import (
	"io/ioutil"
	"math/big"
	"strconv"
	"strings"
	"testing"

	"github.com/offchainlabs/arbitrum/packages/arb-avm-cpp/cmachine"
)

func getInsnMultiplier(b *testing.B, filePath string) uint64 {
	ll := len(filePath)
	numPopsStr := filePath[ll-6 : ll-5]
	numPops, err := strconv.Atoi(numPopsStr)
	if err != nil {
		b.Log("filepath", filePath)
		b.Log("numPops failed string conversion")
		b.Fatal(err)
	}
	numPushesStr := filePath[ll-8 : ll-7]
	numPushes, err := strconv.Atoi(numPushesStr)
	if err != nil {
		b.Log("filepath", filePath)
		b.Log("numPushes failed string conversion")
		b.Fatal(err)
	}
	numExtraUnderscores := strings.Count(filePath, "_") - 2
	return uint64(1 + numExtraUnderscores + numPops + numPushes)
}

func runExecutableFile(b *testing.B, filePath string) {
	insnMultiplier := getInsnMultiplier(b, filePath)
	ckpDir, err := ioutil.TempDir("/tmp", "speedtest-dummy-ckp")
	if err != nil {
		b.Fatal(err)
	}

	ckp, err := cmachine.NewArbStorage(ckpDir)
	if err != nil {
		b.Fatal(err)
	}
	if err := ckp.Initialize(filePath); err != nil {
		b.Fatal(err)
	}
	core := ckp.GetArbCore()
	cursor, err := core.GetExecutionCursor(big.NewInt(0))
	if err != nil {
		b.Fatal(err)
	}
	mach, err := core.TakeMachine(cursor)
	if err != nil {
		b.Fatal(err)
	}

	b.ResetTimer()
<<<<<<< HEAD
	// Last parameter returned is number of steps executed
	_, _, _ = mach.ExecuteAssertion(uint64(b.N)*insnMultiplier, true, nil)
=======

	_, _, _, err = mach.ExecuteAssertion(uint64(b.N)*insnMultiplier, true, nil, true)
	if err != nil {
		b.Fatal(err)
	}
>>>>>>> 6981d106
}

func nameFromFn(b *testing.B, fn string) string {
	ll := len(fn)
	fnSlices := strings.Split(fn[:ll-7], "/")
	ret := fnSlices[len(fnSlices)-1]
	numPopsStr := fn[ll-6 : ll-5]
	numPops, err := strconv.Atoi(numPopsStr)
	if err != nil {
		b.Log("fn", fn)
		b.Log("numPops failed string conversion")
		b.Fatal(err)
	}
	numPushesStr := fn[ll-8 : ll-7]
	numPushes, err := strconv.Atoi(numPushesStr)
	if err != nil {
		b.Log("fn", fn)
		b.Log("numPushes failed string conversion")
		b.Fatal(err)
	}
	for i := 0; i < numPushes; i++ {
		ret = "push_" + ret
	}
	for i := 0; i < numPops; i++ {
		ret = ret + "_pop"
	}
	return ret
}

func BenchmarkInsns(b *testing.B) {
	executables := getExecutables(b)
	for _, fn := range executables {
		b.Run(nameFromFn(b, fn), func(b *testing.B) {
			runExecutableFile(b, fn)
		})
	}
}

func getExecutables(b *testing.B) []string {
	var ret []string
	fileInfos, err := ioutil.ReadDir("./executables/")
	if err != nil {
		b.Log("Error reading executables directory")
		b.Fatal(err)
	}
	for _, fileInfo := range fileInfos {
		if !fileInfo.IsDir() && strings.HasSuffix(fileInfo.Name(), ".mexe") {
			ret = append(ret, "executables/"+fileInfo.Name())
		}
	}
	return ret
}<|MERGE_RESOLUTION|>--- conflicted
+++ resolved
@@ -71,16 +71,12 @@
 	}
 
 	b.ResetTimer()
-<<<<<<< HEAD
+
 	// Last parameter returned is number of steps executed
-	_, _, _ = mach.ExecuteAssertion(uint64(b.N)*insnMultiplier, true, nil)
-=======
-
-	_, _, _, err = mach.ExecuteAssertion(uint64(b.N)*insnMultiplier, true, nil, true)
+	_, _, _, err = mach.ExecuteAssertion(uint64(b.N)*insnMultiplier, true, nil)
 	if err != nil {
 		b.Fatal(err)
 	}
->>>>>>> 6981d106
 }
 
 func nameFromFn(b *testing.B, fn string) string {
