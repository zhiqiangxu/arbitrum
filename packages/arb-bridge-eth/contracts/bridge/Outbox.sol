--- conflicted
+++ resolved
@@ -33,12 +33,7 @@
 
     bytes1 internal constant MSG_ROOT = 0;
 
-<<<<<<< HEAD
-    uint256 internal constant SendType_sendTxToL1 = 0;
-=======
     uint8 internal constant SendType_sendTxToL1 = 3;
-    uint8 internal constant SendType_buddyContractResult = 5;
->>>>>>> aeec94d6
 
     address rollup;
     IBridge bridge;
