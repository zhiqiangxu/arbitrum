--- conflicted
+++ resolved
@@ -925,14 +925,7 @@
 				logger.Error().Err(err).Msg("error creating batch")
 			} else if complete {
 				b.lastCreatedBatchAt = blockNum
-<<<<<<< HEAD
-			} else {
-				// Schedule another run sooner
-				b.lastCreatedBatchAt = new(big.Int).Sub(blockNum, b.createBatchBlockInterval)
-				b.lastCreatedBatchAt.Add(b.lastCreatedBatchAt, big.NewInt(b.config.Node.Sequencer.ContinueBatchPostingBlockInterval))
-=======
 				firstBatchCreation = false
->>>>>>> 936aba98
 			}
 		}
 	}
