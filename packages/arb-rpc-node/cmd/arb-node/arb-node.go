/*
 * Copyright 2020-2021, Offchain Labs, Inc.
 *
 * Licensed under the Apache License, Version 2.0 (the "License");
 * you may not use this file except in compliance with the License.
 * You may obtain a copy of the License at
 *
 *    http://www.apache.org/licenses/LICENSE-2.0
 *
 * Unless required by applicable law or agreed to in writing, software
 * distributed under the License is distributed on an "AS IS" BASIS,
 * WITHOUT WARRANTIES OR CONDITIONS OF ANY KIND, either express or implied.
 * See the License for the specific language governing permissions and
 * limitations under the License.
 */

package main

import (
	"fmt"
	golog "log"
	"math/big"
	"net/http"
	_ "net/http/pprof"
	"strings"
	"time"

	"github.com/ethereum/go-ethereum/accounts/abi/bind"
	"github.com/pkg/errors"

	"github.com/rs/zerolog"
	"github.com/rs/zerolog/log"
	"github.com/rs/zerolog/pkgerrors"

	"github.com/offchainlabs/arbitrum/packages/arb-node-core/cmdhelp"
	"github.com/offchainlabs/arbitrum/packages/arb-node-core/ethbridge"
	"github.com/offchainlabs/arbitrum/packages/arb-node-core/metrics"
	"github.com/offchainlabs/arbitrum/packages/arb-node-core/monitor"
	"github.com/offchainlabs/arbitrum/packages/arb-node-core/nodehealth"
	"github.com/offchainlabs/arbitrum/packages/arb-rpc-node/aggregator"
	"github.com/offchainlabs/arbitrum/packages/arb-rpc-node/batcher"
	"github.com/offchainlabs/arbitrum/packages/arb-rpc-node/rpc"
	"github.com/offchainlabs/arbitrum/packages/arb-rpc-node/txdb"
	"github.com/offchainlabs/arbitrum/packages/arb-rpc-node/web3"
	"github.com/offchainlabs/arbitrum/packages/arb-util/broadcastclient"
	"github.com/offchainlabs/arbitrum/packages/arb-util/broadcaster"
	"github.com/offchainlabs/arbitrum/packages/arb-util/common"
	"github.com/offchainlabs/arbitrum/packages/arb-util/configuration"
)

var logger zerolog.Logger

var pprofMux *http.ServeMux

const largeChannelBuffer = 200

func init() {
	pprofMux = http.DefaultServeMux
	http.DefaultServeMux = http.NewServeMux()
}

func main() {
	// Enable line numbers in logging
	golog.SetFlags(golog.LstdFlags | golog.Lshortfile)

	// Print stack trace when `.Error().Stack().Err(err).` is added to zerolog call
	zerolog.ErrorStackMarshaler = pkgerrors.MarshalStack

	zerolog.SetGlobalLevel(zerolog.InfoLevel)

	// Print line number that log was created on
	logger = log.With().Caller().Stack().Str("component", "arb-node").Logger()

	if err := startup(); err != nil {
		logger.Error().Err(err).Msg("Error running node")
	}
}

func printSampleUsage() {
	fmt.Printf("\n")
	fmt.Printf("Sample usage:                  arb-node --conf=<filename> \n")
	fmt.Printf("          or:  forwarder node: arb-node --l1.url=<L1 RPC> [optional arguments]\n\n")
	fmt.Printf("          or: aggregator node: arb-node --l1.url=<L1 RPC> --node.type=aggregator [optional arguments] %s\n", cmdhelp.WalletArgsString)
	fmt.Printf("          or:       sequencer: arb-node --l1.url=<L1 RPC> --node.type=sequencer [optional arguments] %s\n", cmdhelp.WalletArgsString)
}

func startup() error {
	ctx, cancelFunc, cancelChan := cmdhelp.CreateLaunchContext()
	defer cancelFunc()

	config, wallet, l1Client, l1ChainId, err := configuration.ParseNode(ctx)
	if err != nil || len(config.Persistent.GlobalConfig) == 0 || len(config.L1.URL) == 0 ||
		len(config.Rollup.Address) == 0 || len(config.BridgeUtilsAddress) == 0 ||
		((config.Node.Type != "sequencer") && len(config.Node.Sequencer.Lockout.Redis) != 0) ||
		((len(config.Node.Sequencer.Lockout.Redis) == 0) != (len(config.Node.Sequencer.Lockout.SelfRPCURL) == 0)) {
		printSampleUsage()
		if err != nil && !strings.Contains(err.Error(), "help requested") {
			fmt.Printf("%s\n", err.Error())
		}

		return nil
	}

	badConfig := false
	if config.BridgeUtilsAddress == "" {
		badConfig = true
		fmt.Println("Missing --bridge-utils-address")
	}
	if config.Persistent.Chain == "" {
		badConfig = true
		fmt.Println("Missing --persistent.chain")
	}
	if config.Rollup.Address == "" {
		badConfig = true
		fmt.Println("Missing --rollup.address")
	}
	if config.Node.ChainID == 0 {
		badConfig = true
		fmt.Println("Missing --rollup.chain-id")
	}
	if config.Rollup.Machine.Filename == "" {
		badConfig = true
		fmt.Println("Missing --rollup.machine.filename")
	}

	var rpcMode web3.RpcMode
	if config.Node.Type == "forwarder" {
		if config.Node.Forwarder.Target == "" {
			badConfig = true
			fmt.Println("Forwarder node needs --node.forwarder.target")
		}

		if config.Node.Forwarder.RpcMode == "full" {
			rpcMode = web3.NormalMode
		} else if config.Node.Forwarder.RpcMode == "non-mutating" {
			rpcMode = web3.NonMutatingMode
		} else if config.Node.Forwarder.RpcMode == "forwarding-only" {
			rpcMode = web3.ForwardingOnlyMode
		} else {
			badConfig = true
			fmt.Printf("Unrecognized RPC mode %s", config.Node.Forwarder.RpcMode)
		}
	} else if config.Node.Type == "aggregator" {
		if config.Node.Aggregator.InboxAddress == "" {
			badConfig = true
			fmt.Println("Aggregator node needs --node.aggregator.inbox-address")
		}
	} else if config.Node.Type == "sequencer" {
		// Sequencer always waits
		config.WaitToCatchUp = true
	} else {
		badConfig = true
		fmt.Printf("Unrecognized node type %s", config.Node.Type)
	}

	if badConfig {
		return nil
	}

	defer logger.Log().Msg("Cleanly shutting down node")

	if err := cmdhelp.ParseLogFlags(&config.Log.RPC, &config.Log.Core); err != nil {
		return err
	}

	if config.PProfEnable {
		go func() {
			err := http.ListenAndServe("localhost:8081", pprofMux)
			log.Error().Err(err).Msg("profiling server failed")
		}()
	}

	l2ChainId := new(big.Int).SetUint64(config.Node.ChainID)
	rollupAddress := common.HexToAddress(config.Rollup.Address)
	logger.Info().Hex("chainaddress", rollupAddress.Bytes()).Hex("chainid", l2ChainId.Bytes()).Str("type", config.Node.Type).Msg("Launching arbitrum node")

	mon, err := monitor.NewMonitor(config.GetNodeDatabasePath(), config.Rollup.Machine.Filename, &config.Core)
	if err != nil {
		return errors.Wrap(err, "error opening monitor")
	}
	defer mon.Close()

	metricsConfig := metrics.NewMetricsConfig(config.MetricsServer, &config.Healthcheck.MetricsPrefix)
	healthChan := make(chan nodehealth.Log, largeChannelBuffer)
	healthChan <- nodehealth.Log{Config: true, Var: "healthcheckMetrics", ValBool: config.Healthcheck.Metrics}
	healthChan <- nodehealth.Log{Config: true, Var: "disablePrimaryCheck", ValBool: !config.Healthcheck.Sequencer}
	healthChan <- nodehealth.Log{Config: true, Var: "disableOpenEthereumCheck", ValBool: !config.Healthcheck.L1Node}
	healthChan <- nodehealth.Log{Config: true, Var: "healthcheckRPC", ValStr: config.Healthcheck.Addr + ":" + config.Healthcheck.Port}

	if config.Node.Type == "forwarder" {
		healthChan <- nodehealth.Log{Config: true, Var: "primaryHealthcheckRPC", ValStr: config.Node.Forwarder.Target}
	}
	healthChan <- nodehealth.Log{Config: true, Var: "openethereumHealthcheckRPC", ValStr: config.L1.URL}
	nodehealth.Init(healthChan)

	go func() {
		err := nodehealth.StartNodeHealthCheck(ctx, healthChan, metricsConfig.Registry)
		if err != nil {
			log.Error().Err(err).Msg("healthcheck server failed")
		}
	}()

	var sequencerFeed chan broadcaster.BroadcastFeedMessage
	if len(config.Feed.Input.URLs) == 0 {
		logger.Warn().Msg("Missing --feed.url so not subscribing to feed")
	} else {
		sequencerFeed = make(chan broadcaster.BroadcastFeedMessage, 1)
		for _, url := range config.Feed.Input.URLs {
			broadcastClient := broadcastclient.NewBroadcastClient(url, nil, config.Feed.Input.Timeout)
			broadcastClient.ConnectInBackground(ctx, sequencerFeed)
		}
	}
	var inboxReader *monitor.InboxReader
	for {
		inboxReader, err = mon.StartInboxReader(ctx, l1Client, common.HexToAddress(config.Rollup.Address), config.Rollup.FromBlock, common.HexToAddress(config.BridgeUtilsAddress), healthChan, sequencerFeed)
		if err == nil {
			break
		}
		logger.Warn().Err(err).
			Str("url", config.L1.URL).
			Str("rollup", config.Rollup.Address).
			Str("bridgeUtils", config.BridgeUtilsAddress).
			Msg("failed to start inbox reader, waiting and retrying")

		select {
		case <-ctx.Done():
			return errors.New("ctx cancelled StartInboxReader retry loop")
		case <-time.After(5 * time.Second):
		}
	}

	var dataSigner func([]byte) ([]byte, error)
	var batcherMode rpc.BatcherMode
	if config.Node.Type == "forwarder" {
		logger.Info().Str("forwardTxURL", config.Node.Forwarder.Target).Msg("Arbitrum node starting in forwarder mode")
		batcherMode = rpc.ForwarderBatcherMode{Config: config.Node.Forwarder}
	} else {
		var auth *bind.TransactOpts
		auth, dataSigner, err = cmdhelp.GetKeystore(config.Persistent.Chain, wallet, config.GasPrice, l1ChainId)
		if err != nil {
			return errors.Wrap(err, "error running GetKeystore")
		}

		logger.Info().Hex("from", auth.From.Bytes()).Msg("Arbitrum node submitting batches")

		if err := ethbridge.WaitForBalance(
			ctx,
			l1Client,
			common.Address{},
			common.NewAddressFromEth(auth.From),
		); err != nil {
			return errors.Wrap(err, "error waiting for balance")
		}

		if config.Node.Type == "sequencer" {
			batcherMode = rpc.SequencerBatcherMode{
				Auth:        auth,
				Core:        mon.Core,
				InboxReader: inboxReader,
				Config:      config.Node.Sequencer,
			}
		} else {
			inboxAddress := common.HexToAddress(config.Node.Aggregator.InboxAddress)
			if config.Node.Aggregator.Stateful {
				batcherMode = rpc.StatefulBatcherMode{Auth: auth, InboxAddress: inboxAddress}
			} else {
				batcherMode = rpc.StatelessBatcherMode{Auth: auth, InboxAddress: inboxAddress}
			}
		}
	}

	nodeStore := mon.Storage.GetNodeStore()
<<<<<<< HEAD
	metrics.RegisterNodeStoreMetrics(nodeStore, metricsConfig)
=======
	metricsConfig.RegisterNodeStoreMetrics(nodeStore)
	metricsConfig.RegisterArbCoreMetrics(mon.Core)
>>>>>>> 99aafaf1
	db, txDBErrChan, err := txdb.New(ctx, mon.Core, nodeStore, 100*time.Millisecond, &config.Node.Cache)
	if err != nil {
		return errors.Wrap(err, "error opening txdb")
	}
	defer db.Close()

	if config.WaitToCatchUp {
		inboxReader.WaitToCatchUp(ctx)
	}

	var batch batcher.TransactionBatcher
	errChan := make(chan error, 1)
	for {
		batch, err = rpc.SetupBatcher(
			ctx,
			l1Client,
			rollupAddress,
			l2ChainId,
			db,
			time.Duration(config.Node.Aggregator.MaxBatchTime)*time.Second,
			batcherMode,
			dataSigner,
			config.Feed.Output,
		)
		lockoutConf := config.Node.Sequencer.Lockout
		if err == nil {
			seqBatcher, ok := batch.(*batcher.SequencerBatcher)
			if lockoutConf.Redis != "" {
				// Setup the lockout. This will take care of the initial delayed sequence.
				batch, err = rpc.SetupLockout(ctx, seqBatcher, mon.Core, inboxReader, lockoutConf, errChan)
			} else if ok {
				// Ensure we sequence delayed messages before opening the RPC.
				err = seqBatcher.SequenceDelayedMessages(ctx, false)
			}
		}
		if err == nil {
			go batch.Start(ctx)
			break
		}
		logger.Warn().Err(err).Msg("failed to setup batcher, waiting and retrying")

		select {
		case <-ctx.Done():
			return errors.New("ctx cancelled setup batcher")
		case <-time.After(5 * time.Second):
		}
	}

	srv := aggregator.NewServer(batch, rollupAddress, l2ChainId, db)
	web3Server, err := web3.GenerateWeb3Server(srv, nil, rpcMode, nil)
	if err != nil {
		return err
	}
	go func() {
		err := rpc.LaunchPublicServer(ctx, web3Server, config.Node.RPC, config.Node.WS)
		if err != nil {
			errChan <- err
		}
	}()

	select {
	case err := <-txDBErrChan:
		return err
	case err := <-errChan:
		return err
	case <-cancelChan:
		return nil
	}
}<|MERGE_RESOLUTION|>--- conflicted
+++ resolved
@@ -270,12 +270,8 @@
 	}
 
 	nodeStore := mon.Storage.GetNodeStore()
-<<<<<<< HEAD
-	metrics.RegisterNodeStoreMetrics(nodeStore, metricsConfig)
-=======
 	metricsConfig.RegisterNodeStoreMetrics(nodeStore)
 	metricsConfig.RegisterArbCoreMetrics(mon.Core)
->>>>>>> 99aafaf1
 	db, txDBErrChan, err := txdb.New(ctx, mon.Core, nodeStore, 100*time.Millisecond, &config.Node.Cache)
 	if err != nil {
 		return errors.Wrap(err, "error opening txdb")
