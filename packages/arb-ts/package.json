--- conflicted
+++ resolved
@@ -1,10 +1,6 @@
 {
   "name": "arb-ts",
-<<<<<<< HEAD
-  "version": "0.0.29",
-=======
   "version": "0.0.35",
->>>>>>> ee03aeeb
   "description": "Typescript library client-side interactions with Arbitrum",
   "author": "Offchain Labs, Inc.",
   "license": "Apache-2.0",
