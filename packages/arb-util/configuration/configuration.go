package configuration

import (
	"context"
	"fmt"
	"io"
	"math/big"
	"net/http"
	"os"
	"path"
	"path/filepath"
	"strings"
	"time"

	"github.com/knadh/koanf"
	"github.com/knadh/koanf/parsers/json"
	"github.com/knadh/koanf/providers/confmap"
	"github.com/knadh/koanf/providers/env"
	"github.com/knadh/koanf/providers/file"
	"github.com/knadh/koanf/providers/posflag"
	"github.com/knadh/koanf/providers/rawbytes"
	"github.com/knadh/koanf/providers/s3"
	"github.com/mitchellh/mapstructure"
	"github.com/pkg/errors"
	"github.com/rs/zerolog/log"
	flag "github.com/spf13/pflag"

	"github.com/offchainlabs/arbitrum/packages/arb-util/ethutils"
)

const PASSWORD_NOT_SET = "PASSWORD_NOT_SET"

var logger = log.With().Caller().Stack().Str("component", "configuration").Logger()

type Conf struct {
	Dump      bool   `koanf:"dump"`
	EnvPrefix string `koanf:"env-prefix"`
	File      string `koanf:"file"`
	S3        S3     `koanf:"s3"`
	String    string `koanf:"string"`
}

type Core struct {
	Cache                  CoreCache     `koanf:"cache"`
	CheckpointLoadGasCost  int           `koanf:"checkpoint-load-gas-cost"`
	Debug                  bool          `koanf:"debug"`
	GasCheckpointFrequency int           `koanf:"gas-checkpoint-frequency"`
	MessageProcessCount    int           `koanf:"message-process-count"`
	SaveRocksdbInterval    time.Duration `koanf:"save-rocksdb-interval"`
	SaveRocksdbPath        string        `koanf:"save-rocksdb-path"`
}

type CoreCache struct {
	LRUSize     int           `koanf:"lru-size"`
	TimedExpire time.Duration `koanf:"timed-expire"`
}

// DefaultCoreSettings is useful in unit tests
func DefaultCoreSettings() *Core {
	return &Core{
		Cache: CoreCache{
			LRUSize:     1000,
			TimedExpire: 20 * time.Minute,
		},
		CheckpointLoadGasCost:  1_000_000,
		GasCheckpointFrequency: 1_000_000,
		MessageProcessCount:    10,
	}
}

type FeedInput struct {
	Timeout time.Duration `koanf:"timeout"`
	URLs    []string      `koanf:"url"`
}

type FeedOutput struct {
	Addr          string        `koanf:"addr"`
	IOTimeout     time.Duration `koanf:"io-timeout"`
	Port          string        `koanf:"port"`
	Ping          time.Duration `koanf:"ping"`
	ClientTimeout time.Duration `koanf:"client-timeout"`
	Queue         int           `koanf:"queue"`
	Workers       int           `koanf:"workers"`
}

type Feed struct {
	Input  FeedInput  `koanf:"input"`
	Output FeedOutput `koanf:"output"`
}

type Healthcheck struct {
	Addr          string `koanf:"addr"`
	Enable        bool   `koanf:"enable"`
	L1Node        bool   `koanf:"l1-node"`
	Metrics       bool   `koanf:"metrics"`
	MetricsPrefix string `koanf:"metrics-prefix"`
	Port          string `koanf:"port"`
	Sequencer     bool   `koanf:"sequencer"`
}

type Lockout struct {
	Redis         string        `koanf:"redis"`
	SelfRPCURL    string        `koanf:"self-rpc-url"`
	Timeout       time.Duration `koanf:"timeout"`
	MaxLatency    time.Duration `koanf:"max-latency"`
	SeqNumTimeout time.Duration `koanf:"seq-num-timeout"`
}

type Aggregator struct {
	InboxAddress string `koanf:"inbox-address"`
	MaxBatchTime int64  `koanf:"max-batch-time"`
	Stateful     bool   `koanf:"stateful"`
}

type RPC struct {
	Addr string `koanf:"addr"`
	Port string `koanf:"port"`
	Path string `koanf:"path"`
}

type S3 struct {
	AccessKey string `koanf:"access-key"`
	Bucket    string `koanf:"bucket"`
	ObjectKey string `koanf:"object-key"`
	Region    string `koanf:"region"`
	SecretKey string `koanf:"secret-key"`
}

type L1PostingStrategy struct {
	HighGasThreshold   float64 `koanf:"high-gas-threshold"`
	HighGasDelayBlocks int64   `koanf:"high-gas-delay-blocks"`
}

type Sequencer struct {
	CreateBatchBlockInterval          int64             `koanf:"create-batch-block-interval"`
	ContinueBatchPostingBlockInterval int64             `koanf:"continue-batch-posting-block-interval"`
	DelayedMessagesTargetDelay        int64             `koanf:"delayed-messages-target-delay"`
	ReorgOutHugeMessages              bool              `koanf:"reorg-out-huge-messages"`
	Lockout                           Lockout           `koanf:"lockout"`
	L1PostingStrategy                 L1PostingStrategy `koanf:"l1-posting-strategy"`
}

type WS struct {
	Addr string `koanf:"addr"`
	Port string `koanf:"port"`
	Path string `koanf:"path"`
}

type Forwarder struct {
	Target    string `koanf:"target"`
	Submitter string `koanf:"submitter-address"`
	RpcMode   string `koanf:"rpc-mode"`
}

type Node struct {
	Aggregator Aggregator `koanf:"aggregator"`
	Cache      NodeCache  `koanf:"cache"`
	ChainID    uint64     `koanf:"chain-id"`
	Forwarder  Forwarder  `koanf:"forwarder"`
	RPC        RPC        `koanf:"rpc"`
	Sequencer  Sequencer  `koanf:"sequencer"`
	Type       string     `koanf:"type"`
	WS         WS         `koanf:"ws"`
}

type NodeCache struct {
	AllowSlowLookup  bool          `koanf:"allow-slow-lookup"`
	LRUSize          int           `koanf:"lru-size"`
	BlockInfoLRUSize int           `koanf:"block-info-lru-size"`
	TimedInitialSize int           `koanf:"timed-initial-size"`
	TimedExpire      time.Duration `koanf:"timed-expire"`
}

type Persistent struct {
	Chain        string `koanf:"chain"`
	GlobalConfig string `koanf:"global-config"`
}

type Rollup struct {
	Address   string `koanf:"address"`
	FromBlock int64  `koanf:"from-block"`
	Machine   struct {
		Filename string `koanf:"filename"`
		URL      string `koanf:"url"`
	} `koanf:"machine"`
}

type Validator struct {
	Strategy             string            `koanf:"strategy"`
	UtilsAddress         string            `koanf:"utils-address"`
	StakerDelay          time.Duration     `koanf:"staker-delay"`
	WalletFactoryAddress string            `koanf:"wallet-factory-address"`
	L1PostingStrategy    L1PostingStrategy `koanf:"l1-posting-strategy"`
}

type Wallet struct {
<<<<<<< HEAD
	Fireblocks WalletFireblocks `koanf:"fireblocks"`
	Local      WalletLocal      `koanf:"local"`
}

type WalletFireblocks struct {
	APIKey         string     `koanf:"api-key,omitempty"`
	AssetId        string     `koanf:"asset-id,omitempty"`
	BaseURL        string     `koanf:"base-url,omitempty"`
	FeedSigner     FeedSigner `koanf:"feed-signer"`
	SourceAddress  string     `koanf:"source-address,omitempty"`
	SourceId       string     `koanf:"source-id,omitempty"`
	SourceType     string     `koanf:"source-type,omitempty"`
	SSLKey         string     `koanf:"ssl-key,omitempty"`
	SSLKeyPassword string     `koanf:"ssl-key-password,omitempty"`
}

type FeedSigner struct {
	Pathname   string `koanf:"pathname"`
	Password   string `koanf:"password"`
	PrivateKey string `koanf:"private-key"`
}

type WalletLocal struct {
	Pathname   string `koanf:"pathname"`
	Password   string `koanf:"password"`
	PrivateKey string `koanf:"private-key"`
=======
	PasswordImpl string `koanf:"password"`
}

func (w Wallet) Password() *string {
	if w.PasswordImpl == PASSWORD_NOT_SET {
		return nil
	}
	return &w.PasswordImpl
>>>>>>> f565e057
}

type Log struct {
	RPC  string `koanf:"rpc"`
	Core string `koanf:"core"`
}

type Metrics struct {
	Addr string `koanf:"addr"`
	Port string `koanf:"port"`
}

type Config struct {
	BridgeUtilsAddress string      `koanf:"bridge-utils-address"`
	Conf               Conf        `koanf:"conf"`
	Core               Core        `koanf:"core"`
	Feed               Feed        `koanf:"feed"`
	GasPrice           float64     `koanf:"gas-price"`
	Healthcheck        Healthcheck `koanf:"healthcheck"`
	L1                 struct {
		URL string `koanf:"url"`
	} `koanf:"l1"`
	Log           Log        `koanf:"log"`
	Node          Node       `koanf:"node"`
	Persistent    Persistent `koanf:"persistent"`
	PProfEnable   bool       `koanf:"pprof-enable"`
	Rollup        Rollup     `koanf:"rollup"`
	Validator     Validator  `koanf:"validator"`
	WaitToCatchUp bool       `koanf:"wait-to-catch-up"`
	Wallet        Wallet     `koanf:"wallet"`

	// The following field needs to be top level for compatibility with the underlying go-ethereum lib
	Metrics       bool    `koanf:"metrics"`
	MetricsServer Metrics `koanf:"metrics-server"`
}

func (c *Config) GetNodeDatabasePath() string {
	return path.Join(c.Persistent.Chain, "db")
}

func (c *Config) GetValidatorDatabasePath() string {
	return path.Join(c.Persistent.Chain, "validator_db")
}

func ParseCLI(ctx context.Context) (*Config, *Wallet, *ethutils.RPCEthClient, *big.Int, error) {
	f := flag.NewFlagSet(os.Args[0], flag.ContinueOnError)

	AddForwarderTarget(f)

	return ParseNonRelay(ctx, f, "cli_wallet")
}

func AddL1PostingStrategyOptions(f *flag.FlagSet, prefix string) {
	f.Float64(prefix+"l1-posting-strategy.high-gas-threshold", 150, "gwei threshold at which to consider gas price high and delay batch posting")
	f.Int64(prefix+"l1-posting-strategy.high-gas-delay-blocks", 270, "wait up to this many more blocks when gas costs are high")
}

func ParseNode(ctx context.Context) (*Config, *Wallet, *ethutils.RPCEthClient, *big.Int, error) {
	f := flag.NewFlagSet("", flag.ContinueOnError)

	AddFeedOutputOptions(f)
	AddForwarderTarget(f)
	AddL1PostingStrategyOptions(f, "node.sequencer.")

	f.String("node.aggregator.inbox-address", "", "address of the inbox contract")
	f.Int("node.aggregator.max-batch-time", 10, "max-batch-time=NumSeconds")
	f.Bool("node.aggregator.stateful", false, "enable pending state tracking")
	f.String("node.forwarder.submitter-address", "", "address of the node that will submit your transaction to the chain")
	f.String("node.forwarder.rpc-mode", "full", "RPC mode: either full, non-mutating (no eth_sendRawTransaction), or forwarding-only (only requests forwarded upstream are permitted)")
	f.String("node.rpc.addr", "0.0.0.0", "RPC address")
	f.Int("node.rpc.port", 8547, "RPC port")
	f.String("node.rpc.path", "/", "RPC path")
	f.Int64("node.sequencer.create-batch-block-interval", 270, "block interval at which to create new batches")
	f.Int64("node.sequencer.continue-batch-posting-block-interval", 2, "block interval to post the next batch after posting a partial one")
	f.Int64("node.sequencer.delayed-messages-target-delay", 12, "delay before sequencing delayed messages")
	f.Bool("node.sequencer.reorg-out-huge-messages", false, "erase any huge messages in database that cannot be published (DANGEROUS)")
	f.String("node.sequencer.lockout.redis", "", "sequencer lockout redis instance URL")
	f.String("node.sequencer.lockout.self-rpc-url", "", "own RPC URL for other sequencers to failover to")
	f.String("node.type", "forwarder", "forwarder, aggregator or sequencer")
	f.String("node.ws.addr", "0.0.0.0", "websocket address")
	f.Int("node.ws.port", 8548, "websocket port")
	f.String("node.ws.path", "/", "websocket path")

	return ParseNonRelay(ctx, f, "wallet")
}

func ParseValidator(ctx context.Context) (*Config, *Wallet, *ethutils.RPCEthClient, *big.Int, error) {
	f := flag.NewFlagSet("", flag.ContinueOnError)

	AddFeedOutputOptions(f)
	AddL1PostingStrategyOptions(f, "validator.")

	f.String("validator.strategy", "StakeLatest", "strategy for validator to use")
	f.String("validator.utils-address", "", "strategy for validator to use")
	f.Duration("validator.staker-delay", 60*time.Second, "delay between updating stake")
	f.String("validator.wallet-factory-address", "", "strategy for validator to use")

	return ParseNonRelay(ctx, f, "validator_wallet")
}

func ParseNonRelay(ctx context.Context, f *flag.FlagSet, defaultWalletPathname string) (*Config, *Wallet, *ethutils.RPCEthClient, *big.Int, error) {
	f.String("bridge-utils-address", "", "bridgeutils contract address")

	f.Duration("core.save-rocksdb-interval", 0, "duration between saving database backups, 0 to disable")
	f.String("core.save-rocksdb-path", "db_checkpoints", "path to save database backups in")

	f.Bool("node.cache.allow-slow-lookup", false, "load L2 block from disk if not in memory cache")
	f.Int("node.cache.lru-size", 1000, "number of recently used L2 block snapshots to hold in lru memory cache")
	f.Int("node.cache.block-info-lru-size", 100_000, "number of recently used L2 block info to hold in lru memory cache")
	//f.Duration("node.cache.timed-expire", 20*time.Minute, "length of time to hold L2 blocks in timed memory cache")

	f.Float64("gas-price", 0, "float of gas price to use in gwei (0 = use L1 node's recommended value)")

	f.Uint64("node.chain-id", 42161, "chain id of the arbitrum chain")

	f.String("rollup.address", "", "layer 2 rollup contract address")
	f.String("rollup.machine.filename", "", "file to load machine from")

	f.String("l1.url", "", "layer 1 ethereum node RPC URL")

	f.String("persistent.global-config", ".arbitrum", "location global configuration is located")
	f.String("persistent.chain", "", "path that chain specific state is located")

	f.String("wallet.local.pathname", defaultWalletPathname, "path to store wallet in")
	f.String("wallet.local.password", "", "password for wallet")
	f.String("wallet.local.private-key", "", "wallet private key string")

	f.String("wallet.fireblocks.feed-signer.pathname", "feed-signer-wallet", "path to store feed-signer wallet in")
	f.String("wallet.fireblocks.feed-signer.password", "", "password for feed-signer wallet")
	f.String("wallet.fireblocks.feed-signer.private-key", "", "wallet feed-signer private key string")

	f.Bool("wait-to-catch-up", false, "wait to catch up to the chain before opening the RPC")

<<<<<<< HEAD
	AddHealthcheckOptions(f)
=======
	f.String("wallet.password", PASSWORD_NOT_SET, "password for wallet")
>>>>>>> f565e057

	k, err := beginCommonParse(f)
	if err != nil {
		return nil, nil, nil, nil, err
	}

	l1URL := k.String("l1.url")
	if len(l1URL) == 0 {
		return nil, nil, nil, nil, errors.New("required parameter --l1.url is missing")
	}

	l1Client, err := ethutils.NewRPCEthClient(l1URL)
	if err != nil {
		return nil, nil, nil, nil, errors.Wrapf(err, "error connecting to ethereum L1 node: %s", l1URL)
	}

	var l1ChainId *big.Int
	for {
		l1ChainId, err = l1Client.ChainID(ctx)
		if err == nil {
			break
		}
		logger.Warn().Err(err).Msg("Error getting chain ID")

		select {
		case <-ctx.Done():
			return nil, nil, nil, nil, errors.New("ctx cancelled getting chain ID")
		case <-time.After(5 * time.Second):
		}
	}
	logger.Info().Str("l1url", l1URL).Str("chainid", l1ChainId.String()).Msg("connected to l1 chain")

	rollupAddress := k.String("rollup.address")
	if len(rollupAddress) != 0 {
		logger.Info().Str("rollup", rollupAddress).Msg("using custom rollup address")
	} else {
		if l1ChainId.Cmp(big.NewInt(1)) == 0 {
			err := k.Load(confmap.Provider(map[string]interface{}{
				"bridge-utils-address":             "0x84efa170dc6d521495d7942e372b8e4b2fb918ec",
				"feed.input.url":                   []string{"wss://arb1.arbitrum.io/feed"},
				"node.aggregator.inbox-address":    "0x4Dbd4fc535Ac27206064B68FfCf827b0A60BAB3f",
				"node.chain-id":                    "42161",
				"node.forwarder.target":            "https://arb1.arbitrum.io/rpc",
				"persistent.chain":                 "mainnet",
				"rollup.address":                   "0xC12BA48c781F6e392B49Db2E25Cd0c28cD77531A",
				"rollup.from-block":                "12525700",
				"rollup.machine.filename":          "mainnet.arb1.mexe",
				"rollup.machine.url":               "https://raw.githubusercontent.com/OffchainLabs/arb-os/48bdb999a703575d26a856499e6eb3e17691e99d/arb_os/arbos.mexe",
				"validator.utils-address":          "0x2B36F23ce0bAbD57553b26Da4C7a0585bac65DC1",
				"validator.wallet-factory-address": "0xe17d8Fa6BC62590f840C5Dd35f300F77D55CC178",
			}, "."), nil)
			if err != nil {
				return nil, nil, nil, nil, errors.Wrap(err, "error setting mainnet.arb1 rollup parameters")
			}
		} else if l1ChainId.Cmp(big.NewInt(4)) == 0 {
			err := k.Load(confmap.Provider(map[string]interface{}{
				"bridge-utils-address":             "0xA556F0eF1A0E37a7837ceec5527aFC7771Bf9a67",
				"feed.input.url":                   []string{"wss://rinkeby.arbitrum.io/feed"},
				"node.aggregator.inbox-address":    "0x578BAde599406A8fE3d24Fd7f7211c0911F5B29e",
				"node.chain-id":                    "421611",
				"node.forwarder.target":            "https://rinkeby.arbitrum.io/rpc",
				"persistent.chain":                 "rinkeby",
				"rollup.address":                   "0xFe2c86CF40F89Fe2F726cFBBACEBae631300b50c",
				"rollup.from-block":                "8700589",
				"rollup.machine.filename":          "testnet.rinkeby.mexe",
				"rollup.machine.url":               "https://raw.githubusercontent.com/OffchainLabs/arb-os/26ab8d7c818681c4ee40792aeb12981a8f2c3dfa/arb_os/arbos.mexe",
				"validator.utils-address":          "0xbb14D9837f6E596167638Ba0963B9Ba8351F68CD",
				"validator.wallet-factory-address": "0x5533D1578a39690B6aC692673F771b3fc668f0a3",
			}, "."), nil)
			if err != nil {
				return nil, nil, nil, nil, errors.Wrap(err, "error setting testnet.rinkeby rollup parameters")
			}
		} else {
			return nil, nil, nil, nil, fmt.Errorf("connected to unrecognized ethereum network with chain ID: %v", l1ChainId)
		}
	}

	if err := applyOverrides(f, k); err != nil {
		return nil, nil, nil, nil, err
	}

	out, wallet, err := endCommonParse(k)
	if err != nil {
		return nil, nil, nil, nil, err
	}

	// Fixup directories
	homeDir, err := os.UserHomeDir()
	if err != nil {
		return nil, nil, nil, nil, errors.Wrap(err, "Unable to read users home directory")
	}

	// Make persistent storage directory relative to home directory if not already absolute
	if !filepath.IsAbs(out.Persistent.GlobalConfig) {
		out.Persistent.GlobalConfig = path.Join(homeDir, out.Persistent.GlobalConfig)
	}
	err = os.MkdirAll(out.Persistent.GlobalConfig, os.ModePerm)
	if err != nil {
		return nil, nil, nil, nil, errors.Wrap(err, "Unable to create global configuration directory")
	}

	// Make chain directory relative to persistent storage directory if not already absolute
	if !filepath.IsAbs(out.Persistent.Chain) {
		out.Persistent.Chain = path.Join(out.Persistent.GlobalConfig, out.Persistent.Chain)
	}
	err = os.MkdirAll(out.Persistent.Chain, os.ModePerm)
	if err != nil {
		return nil, nil, nil, nil, errors.Wrap(err, "Unable to create chain directory")
	}

	if len(out.Rollup.Machine.Filename) == 0 {
		// Machine not provided, so use default
		out.Rollup.Machine.Filename = path.Join(out.Persistent.Chain, "arbos.mexe")
	}

	// Make rocksdb backup directory relative to persistent storage directory if not already absolute
	if !filepath.IsAbs(out.Core.SaveRocksdbPath) {
		out.Core.SaveRocksdbPath = path.Join(out.Persistent.Chain, out.Core.SaveRocksdbPath)
	}

	// Make machine relative to storage directory if not already absolute
	if !filepath.IsAbs(out.Rollup.Machine.Filename) {
		out.Rollup.Machine.Filename = path.Join(out.Persistent.GlobalConfig, out.Rollup.Machine.Filename)
	}

	// Make wallet directories relative to storage directory if not already absolute
	if !filepath.IsAbs(wallet.Local.Pathname) {
		wallet.Local.Pathname = path.Join(out.Persistent.GlobalConfig, wallet.Local.Pathname)
	}
	if !filepath.IsAbs(wallet.Fireblocks.FeedSigner.Pathname) {
		wallet.Fireblocks.FeedSigner.Pathname = path.Join(out.Persistent.GlobalConfig, wallet.Fireblocks.FeedSigner.Pathname)
	}

	_, err = os.Stat(out.Rollup.Machine.Filename)
	if os.IsNotExist(err) && len(out.Rollup.Machine.URL) != 0 {
		// Machine does not exist, so load it from provided URL
		logger.Debug().Str("URL", out.Rollup.Machine.URL).Msg("downloading machine")

		resp, err := http.Get(out.Rollup.Machine.URL)
		if err != nil {
			return nil, nil, nil, nil, errors.Wrapf(err, "unable to get machine from: %s", out.Rollup.Machine.URL)
		}
		if resp.StatusCode != 200 {
			return nil, nil, nil, nil, fmt.Errorf("HTTP status '%v' when trying to get machine from: %s", resp.Status, out.Rollup.Machine.URL)
		}

		fileOut, err := os.Create(out.Rollup.Machine.Filename)
		if err != nil {
			return nil, nil, nil, nil, errors.Wrapf(err, "unable to open file '%s' for machine", out.Rollup.Machine.Filename)
		}

		_, err = io.Copy(fileOut, resp.Body)
		if err != nil {
			return nil, nil, nil, nil, errors.Wrapf(err, "unable to output machine to: %s", out.Rollup.Machine.Filename)
		}
	}

	return out, wallet, l1Client, l1ChainId, nil
}

func ParseRelay() (*Config, error) {
	f := flag.NewFlagSet(os.Args[0], flag.ContinueOnError)

	AddFeedOutputOptions(f)

	k, err := beginCommonParse(f)
	if err != nil {
		return nil, err
	}

	out, _, err := endCommonParse(k)
	if err != nil {
		return nil, err
	}

	return out, nil
}

func AddFeedOutputOptions(f *flag.FlagSet) {
	f.String("feed.output.addr", "0.0.0.0", "address to bind the relay feed output to")
	f.Duration("feed.output.io-timeout", 5*time.Second, "duration to wait before timing out HTTP to WS upgrade")
	f.Int("feed.output.port", 9642, "port to bind the relay feed output to")
	f.Duration("feed.output.ping", 5*time.Second, "duration for ping interval")
	f.Duration("feed.output.client-timeout", 15*time.Second, "duraction to wait before timing out connections to client")
	f.Int("feed.output.workers", 100, "Number of threads to reserve for HTTP to WS upgrade")
}

func AddForwarderTarget(f *flag.FlagSet) {
	f.String("node.forwarder.target", "", "url of another node to send transactions through")
}

func AddHealthcheckOptions(f *flag.FlagSet) {
	f.Bool("healthcheck.enable", false, "enable healthcheck endpoint")
	f.Bool("healthcheck.sequencer", false, "enable checking the health of the sequencer")
	f.Bool("healthcheck.l1-node", false, "enable checking the health of the L1 node")
	f.Bool("healthcheck.metrics", false, "enable prometheus endpoint")
	f.String("healthcheck.metrics-prefix", "", "prepend the specified prefix to the exported metrics names")
	f.String("healthcheck.addr", "", "address to bind the healthcheck endpoint to")
	f.Int("healthcheck.port", 0, "port to bind the healthcheck endpoint to")
}

func beginCommonParse(f *flag.FlagSet) (*koanf.Koanf, error) {
	f.Bool("conf.dump", false, "print out currently active configuration file")
	f.String("conf.env-prefix", "", "environment variables with given prefix will be loaded as configuration values")
	f.String("conf.file", "", "name of configuration file")
	f.String("conf.s3.access-key", "", "S3 access key")
	f.String("conf.s3.secret-key", "", "S3 secret key")
	f.String("conf.s3.region", "", "S3 region")
	f.String("conf.s3.bucket", "", "S3 bucket")
	f.String("conf.s3.object-key", "", "S3 object key")
	f.String("conf.string", "", "configuration as JSON string")

	f.Duration("feed.input.timeout", 20*time.Second, "duration to wait before timing out connection to server")
	f.StringSlice("feed.input.url", []string{}, "URL of sequencer feed source")

	f.Bool("metrics", false, "enable metrics")
	f.String("metrics-server.addr", "127.0.0.1", "metrics server address")
	f.String("metrics-server.port", "6070", "metrics server address")

	f.String("log.rpc", "info", "log level for rpc")
	f.String("log.core", "info", "log level for general arb node logging")

	f.Bool("pprof-enable", false, "enable profiling server")

	err := f.Parse(os.Args[1:])
	if err != nil {
		return nil, err
	}

	if f.NArg() != 0 {
		// Unexpected number of parameters
		return nil, errors.New("unexpected number of parameters")
	}

	var k = koanf.New(".")

	// Load defaults that are not specified on command line
	err = k.Load(confmap.Provider(map[string]interface{}{
		"feed.output.queue":                      100,
		"node.sequencer.lockout.timeout":         30 * time.Second,
		"node.sequencer.lockout.max-latency":     10 * time.Second,
		"node.sequencer.lockout.seq-num-timeout": 5 * time.Minute,
	}, "."), nil)
	if err != nil {
		return nil, errors.Wrap(err, "error applying default values")
	}

	// Initial application of command line parameters and environment variables so other methods can be applied
	if err := applyOverrides(f, k); err != nil {
		return nil, err
	}

	return k, nil
}

func applyOverrides(f *flag.FlagSet, k *koanf.Koanf) error {
	// Apply command line options and environment variables
	if err := applyOverrideOverrides(f, k); err != nil {
		return err
	}

	// Load configuration file from S3 if setup
	if len(k.String("conf.s3.secret-key")) != 0 {
		if err := loadS3Variables(k); err != nil {
			return errors.Wrap(err, "error loading S3 settings")
		}

		if err := applyOverrideOverrides(f, k); err != nil {
			return err
		}
	}

	// Local config file overrides S3 config file
	configFile := k.String("conf.file")
	if len(configFile) > 0 {
		if err := k.Load(file.Provider(configFile), json.Parser()); err != nil {
			return errors.Wrap(err, "error loading local config file")
		}

		if err := applyOverrideOverrides(f, k); err != nil {
			return err
		}
	}

	return nil
}

// applyOverrideOverrides for configuration values that need to be re-applied for each configuration item applied
func applyOverrideOverrides(f *flag.FlagSet, k *koanf.Koanf) error {
	// Command line overrides config file or config string
	if err := k.Load(posflag.Provider(f, ".", k), nil); err != nil {
		return errors.Wrap(err, "error loading command line config")
	}

	// Config string overrides any config file
	configString := k.String("conf.string")
	if len(configString) > 0 {
		if err := k.Load(rawbytes.Provider([]byte(configString)), json.Parser()); err != nil {
			return errors.Wrap(err, "error loading config string config")
		}

		// Command line overrides config file or config string
		if err := k.Load(posflag.Provider(f, ".", k), nil); err != nil {
			return errors.Wrap(err, "error loading command line config")
		}
	}

	// Environment variables overrides config files or command line options
	if err := loadEnvironmentVariables(k); err != nil {
		return errors.Wrap(err, "error loading environment variables")
	}

	return nil
}

func loadEnvironmentVariables(k *koanf.Koanf) error {
	envPrefix := k.String("conf.env-prefix")
	if len(envPrefix) != 0 {
		return k.Load(env.Provider(envPrefix+"_", ".", func(s string) string {
			// FOO__BAR -> foo-bar to handle dash in config names
			s = strings.Replace(strings.ToLower(
				strings.TrimPrefix(s, envPrefix+"_")), "__", "-", -1)
			return strings.Replace(s, "_", ".", -1)
		}), nil)
	}

	return nil
}

func loadS3Variables(k *koanf.Koanf) error {
	return k.Load(s3.Provider(s3.Config{
		AccessKey: k.String("conf.s3.access-key"),
		SecretKey: k.String("conf.s3.secret-key"),
		Region:    k.String("conf.s3.region"),
		Bucket:    k.String("conf.s3.bucket"),
		ObjectKey: k.String("conf.s3.object-key"),
	}), nil)
}

func endCommonParse(k *koanf.Koanf) (*Config, *Wallet, error) {
	var out Config
	decoderConfig := mapstructure.DecoderConfig{
		ErrorUnused: true,

		// Default values
		DecodeHook: mapstructure.ComposeDecodeHookFunc(
			mapstructure.StringToTimeDurationHookFunc()),
		Metadata:         nil,
		Result:           &out,
		WeaklyTypedInput: true,
	}
	err := k.UnmarshalWithConf("", &out, koanf.UnmarshalConf{DecoderConfig: &decoderConfig})
	if err != nil {
		return nil, nil, err
	}

	if out.Wallet.Fireblocks != (WalletFireblocks{}) {
		if len(out.Wallet.Fireblocks.APIKey) == 0 {
			return nil, nil, errors.New("fireblocks configured but missing fireblocks.api-key")
		}
		if len(out.Wallet.Fireblocks.BaseURL) == 0 {
			return nil, nil, errors.New("fireblocks configured but missing fireblocks.base-url")
		}
		if len(out.Wallet.Fireblocks.SSLKey) == 0 {
			return nil, nil, errors.New("fireblocks configured but missing fireblocks.ssl-key")
		}
		if len(out.Wallet.Fireblocks.SourceAddress) == 0 {
			return nil, nil, errors.New("fireblocks configured but missing fireblocks.source-address")
		}
		if len(out.Wallet.Fireblocks.SourceId) == 0 {
			return nil, nil, errors.New("fireblocks configured but missing fireblocks.source-id")
		}
		if len(out.Wallet.Fireblocks.SourceType) == 0 {
			return nil, nil, errors.New("fireblocks configured but missing fireblocks.source-type")
		}

		out.Wallet.Fireblocks.SSLKey = strings.Replace(out.Wallet.Fireblocks.SSLKey, "\\n", "\n", -1)
	}

	if out.Conf.Dump {
		// Print out current configuration

		// Don't keep printing configuration file and don't print wallet passwords
		err := k.Load(confmap.Provider(map[string]interface{}{
			"conf.dump":                              false,
			"wallet.fireblocks.feed-signer.password": "",
			"wallet.fireblocks.ssl-key-password":     "",
			"wallet.local.password":                  "",
		}, "."), nil)

		c, err := k.Marshal(json.Parser())
		if err != nil {
			return nil, nil, errors.Wrap(err, "unable to marshal config file to JSON")
		}

		fmt.Println(string(c))
		os.Exit(1)
	}

	// Don't pass around wallet contents with normal configuration
	wallet := out.Wallet
<<<<<<< HEAD
	out.Wallet = Wallet{}
=======
	out.Wallet.PasswordImpl = ""
>>>>>>> f565e057

	return &out, &wallet, nil
}<|MERGE_RESOLUTION|>--- conflicted
+++ resolved
@@ -194,7 +194,6 @@
 }
 
 type Wallet struct {
-<<<<<<< HEAD
 	Fireblocks WalletFireblocks `koanf:"fireblocks"`
 	Local      WalletLocal      `koanf:"local"`
 }
@@ -217,20 +216,24 @@
 	PrivateKey string `koanf:"private-key"`
 }
 
+func (f *FeedSigner) Password() *string {
+	if f.PasswordImpl == PASSWORD_NOT_SET {
+		return nil
+	}
+	return &f.PasswordImpl
+}
+
 type WalletLocal struct {
-	Pathname   string `koanf:"pathname"`
-	Password   string `koanf:"password"`
-	PrivateKey string `koanf:"private-key"`
-=======
+	Pathname     string `koanf:"pathname"`
 	PasswordImpl string `koanf:"password"`
-}
-
-func (w Wallet) Password() *string {
+	PrivateKey   string `koanf:"private-key"`
+}
+
+func (w WalletLocal) Password() *string {
 	if w.PasswordImpl == PASSWORD_NOT_SET {
 		return nil
 	}
 	return &w.PasswordImpl
->>>>>>> f565e057
 }
 
 type Log struct {
@@ -355,20 +358,17 @@
 	f.String("persistent.chain", "", "path that chain specific state is located")
 
 	f.String("wallet.local.pathname", defaultWalletPathname, "path to store wallet in")
-	f.String("wallet.local.password", "", "password for wallet")
+	f.String("wallet.local.password", PASSWORD_NOT_SET, "password for wallet")
 	f.String("wallet.local.private-key", "", "wallet private key string")
-
+  
 	f.String("wallet.fireblocks.feed-signer.pathname", "feed-signer-wallet", "path to store feed-signer wallet in")
-	f.String("wallet.fireblocks.feed-signer.password", "", "password for feed-signer wallet")
+	f.String("wallet.fireblocks.feed-signer.password", PASSWORD_NOT_SET, "password for feed-signer wallet")
 	f.String("wallet.fireblocks.feed-signer.private-key", "", "wallet feed-signer private key string")
 
 	f.Bool("wait-to-catch-up", false, "wait to catch up to the chain before opening the RPC")
 
-<<<<<<< HEAD
 	AddHealthcheckOptions(f)
-=======
-	f.String("wallet.password", PASSWORD_NOT_SET, "password for wallet")
->>>>>>> f565e057
+
 
 	k, err := beginCommonParse(f)
 	if err != nil {
@@ -770,11 +770,7 @@
 
 	// Don't pass around wallet contents with normal configuration
 	wallet := out.Wallet
-<<<<<<< HEAD
 	out.Wallet = Wallet{}
-=======
-	out.Wallet.PasswordImpl = ""
->>>>>>> f565e057
 
 	return &out, &wallet, nil
 }